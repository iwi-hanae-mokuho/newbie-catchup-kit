--- conflicted
+++ resolved
@@ -50,13 +50,9 @@
     """
     # QAチェーンを実行して結果を取得
     result = qa_chain({"query": question})
-<<<<<<< HEAD
-    return result
+    # charset=utf-8 を明示的に追加
+    return JSONResponse(content=result, headers={"Content-Type": "application/json; charset=utf-8"})
 
 @app.get("/health")
 async def health():
-    return {"status": "ok"}
-=======
-    # charset=utf-8 を明示的に追加
-    return JSONResponse(content=result, headers={"Content-Type": "application/json; charset=utf-8"})
->>>>>>> 7c1a5f43
+    return {"status": "ok"}