
# RAG (Retrieval-Augmented Generation) 社内導入ガイド

このリポジトリは、Gitソースコードをローカルでインデックス化し、OpenAIサービスを利用してチャンクの埋め込みと生成を行うRAGパイプラインのサンプル実装です。

---
## 目次 (Table of Contents)
- [RAG (Retrieval-Augmented Generation) 社内導入ガイド](#rag-retrieval-augmented-generation-社内導入ガイド)
  - [目次 (Table of Contents)](#目次-table-of-contents)
  - [1. 前提条件 (Prerequisites)](#1-前提条件-prerequisites)
  - [2. システム構成図 (Architecture Diagram)](#2-システム構成図-architecture-diagram)
  - [3. クイックスタート (Quick Start)](#3-クイックスタート-quick-start)
  - [4. 詳細セットアップ手順 (Detailed Setup)](#4-詳細セットアップ手順-detailed-setup)
    - [Windows ネイティブ](#windows-ネイティブ)
    - [WSL2 (Ubuntu)](#wsl2-ubuntu)
  - [5. 設定ファイル (.env) の説明 (Configuration Files)](#5-設定ファイル-env-の説明-configuration-files)
  - [6. インデックス更新フロー (Index Update Flow)](#6-インデックス更新フロー-index-update-flow)
  - [7. API の使い方 (API Usage)](#7-api-の使い方-api-usage)
    - [エンドポイント例](#エンドポイント例)
    - [cURL 例](#curl-例)
    - [リクエスト/レスポンス例](#リクエストレスポンス例)
  - [8. トラブルシューティング (Troubleshooting)](#8-トラブルシューティング-troubleshooting)
  - [9. コストとガバナンス (Cost \& Governance)](#9-コストとガバナンス-cost--governance)
  - [10. メンテナンス・アップグレード方針 (Maintenance \& Upgrade)](#10-メンテナンスアップグレード方針-maintenance--upgrade)
  - [11. FAQ](#11-faq)
  - [12. RAG 環境のセットアップ \& 配布手順](#12-rag-環境のセットアップ--配布手順)
    - [✅ 前提](#-前提)
    - [📦 配布元（リポジトリ作成者）が行う作業](#-配布元リポジトリ作成者が行う作業)
      - [1. `.env.example` の準備](#1-envexample-の準備)
      - [2. `.gitignore` の確認・調整](#2-gitignore-の確認調整)
      - [3. `requirements.txt` のバージョンロック（例）](#3-requirementstxt-のバージョンロック例)
      - [4. `index_metadata.json` の追加（オプション）](#4-index_metadatajson-の追加オプション)
      - [5. README.md への記述（抜粋）](#5-readmemd-への記述抜粋)
    - [⚠ 注意点](#-注意点)
    - [💡 補足: Git LFS の使い方](#-補足-git-lfs-の使い方)
  - [13. コントリビューションガイド (Contribution)](#13-コントリビューションガイド-contribution)
  - [14. 参考資料リンク集 (References)](#14-参考資料リンク集-references)

## 1. 前提条件 (Prerequisites)
- **OS**: Windows 10/11, Ubuntu 20.04 以上 推奨
- **Python**: 3.11
- **必須ツール**:
-   - Git
-   - PowerShell (Windowsネイティブの場合)
-   - Visual Studio Build Tools (WindowsでのC拡張ビルド用)
- **WSL2 対応環境**: Windows上でUbuntu等のLinuxディストリビューションを利用する場合はWSL2を有効化
- **GPU 利用**: GPUを用いた高速化は未対応（CPU実行が前提）。GPU対応を検討する場合は`chromadb[tikv]`等の拡張を導入してください

## 2. システム構成図 (Architecture Diagram)
```mermaid
flowchart LR
    A[ローカル Git リポジトリ] --> B[チャンク処理<br>Tree-sitter]
    B --> C[埋め込み生成<br>OpenAI API]
    C --> D[Chroma ベクターストア<br>ローカルDB]
    D --> E[FastAPI / RAG API]
    E --> F[ChatGPT<br>ユーザーインターフェース]

    style A fill:#f9f,stroke:#333,stroke-width:1px
    style F fill:#cfc,stroke:#333,stroke-width:1px
```

## 3. クイックスタート (Quick Start)
```bash
# 1. gitリポジトリの準備
# 1.1 リモートリポジトリが対象の場合
git clone https://.../sample_rag_repo.git
cd sample_rag_repo

# 1.2 ローカルの非gitリポジトリディレクトリが対象の場合
git init # 対象ディレクトリ直下で
git add .

# 2. .envファイルをコピーし、環境変数を設定
cp .env.example .env

# 3. Python仮想環境を作成・有効化
python -3.11 -m venv .venv
source .venv/bin/activate
# Windows PowerShellの場合: .\.venv\Scripts\Activate.ps1

# 4. 依存ライブラリをインストール
pip install --upgrade pip
pip install -r requirements.txt

# 5. インデックスを構築
python -m ingest.ingest

# 6. サーバーを起動
source .venv/bin/activate
uvicorn rag_api.app:app --host 0.0.0.0 --port 8000
# Windows PowerShellの場合:
# .\.venv\Scripts\Activate.ps1
# .\scripts\run_server.ps1
```

## 4. 詳細セットアップ手順 (Detailed Setup)
### Windows ネイティブ
1. PowerShellを管理者権限で起動し、必要ツールをインストール
2. Python公式サイトから3.8以上をインストール
3. Visual Studio Build Toolsをインストール
4. 以降はWSL2手順参照以外の処理

### WSL2 (Ubuntu)
```bash
# WSL2有効化後
sudo apt update && sudo apt install -y python3 python3-venv git
git clone https://.../sample_rag_repo.git
cd sample_rag_repo
python3 -m venv .venv && source .venv/bin/activate
pip install --upgrade pip && pip install -r requirements.txt
```

## 5. 設定ファイル (.env) の説明 (Configuration Files)
| ファイル           | 用途                                                |
| ------------------ | --------------------------------------------------- |
| `.env.example`     | サンプル環境変数定義                                |
| `.env`             | 実際に読み込まれる環境変数。必ず`.env.example`からコピー |
| `.env.local`       | ローカル開発用に`.env`をオーバーライド              |

主な環境変数:
```env
OPENAI_API_KEY=<YOUR_API_KEY>
CODE_REPO_PATH=/path/to/your/git/repository
MAX_TOKENS_PER_BATCH=300000
CHROMA_DB_PATH=./code_index
EXTENSIONS=py,js,ts,go,cpp
```

## 6. インデックス更新フロー (Index Update Flow)
- **手動実行**: `python -m ingest.ingest`
- **差分埋め込みの所要時間**: 1000ファイルあたり約1分
- **Gitフック運用**: `pre-commit`や`post-commit`フックで自動更新可能（例: `.git/hooks/pre-commit`にスクリプトを配置）

## 7. API の使い方 (API Usage)
### エンドポイント例
| メソッド | パス           | 説明                      |
| -------- | -------------- | ------------------------- |
| POST     | `/ask`       | RAGクエリ実行            |

- `http://localhost:8000/docs`にアクセスするとブラウザ経由でAPI実行ができる。

### cURL 例
```bash
<<<<<<< HEAD
curl -X GET http://localhost:8000/health
```
```bash
curl -X POST http://localhost:8000/query \
     -H 'Content-Type: application/json' \
     -d '{"query": "関数定義の取得方法を教えて"}'
=======
curl -X 'POST' \
  'http://localhost:8000/ask?question=OMM.cpp%E3%81%AE%E5%87%A6%E7%90%86%E6%A6%82%E8%A6%81%E3%82%92%E6%95%99%E3%81%88%E3%81%A6' \
  -H 'accept: application/json' \
  -d ''
>>>>>>> 7c1a5f43
```

### リクエスト/レスポンス例
```json
{
  "query": "[関数A]の処理概要を教えて",
  "result": "はい、[関数A]の処理概要を分かりやすく説明します。..."
}
```

## 8. トラブルシューティング (Troubleshooting)
| エラー内容                                 | 対応方法                                            |
| ------------------------------------------ | --------------------------------------------------- |
| `Token超過`                                | `MAX_TOKENS_PER_BATCH`の見直し                      |
| `ModuleNotFoundError: ingest.chunker`      | パスのimport修正または`PYTHONPATH`設定を確認       |
| `chromadb.errors.NoPersistenceError`       | `CHROMA_DB_PATH`の権限・パスを確認                 |

## 9. コストとガバナンス (Cost & Governance)
- **OpenAI 埋め込みAPI 料金**: ~0.0004 USD/1Kトークン
- **APIキー管理**: 環境変数管理、Vaultでの安全保管
- **ログ/データ取扱い**: ローカル環境にて履歴削除ポリシーを設定

## 10. メンテナンス・アップグレード方針 (Maintenance & Upgrade)
- `langchain` / `chromadb` の新バージョンは半年ごとに追従を検討
- `requirements.txt`の更新後は`pip install -r requirements.txt`を再実行

## 11. FAQ
**Q: なぜローカルLLMではないのか?**  
A: OpenAI API利用により高品質な埋め込みと生成を低レイテンシで利用可能。

**Q: モデルをカスタマイズできるか?**  
A: EmbeddingモデルはOpenAI Tuning対応を検討中。Local LLM統合は現状非対応。

## 12. RAG 環境のセットアップ & 配布手順

### ✅ 前提
- ベクトルストア: Chroma(`langchain_chroma`)
- 永続化パス: `code_index/`
- Embedding: `OpenAIEmbeddings(model="text-embedding-3-small", dimensions=1536)`
- 環境変数は `.env` にて管理

### 📦 配布元（リポジトリ作成者）が行う作業

#### 1. `.env.example` の準備

```txt
# .env.example
REPO_PATH=./sample_repo
OPENAI_API_KEY=sk-...
EMBEDDING_MODEL=text-embedding-3-small
EMBEDDING_DIMENSIONS=1536
```
→ `.env` は各自がコピーして修正するよう README に記載。

#### 2. `.gitignore` の確認・調整

```diff
- code_index/
+ # ベクトルDBを共有する場合は除外しない
```

#### 3. `requirements.txt` のバージョンロック（例）

```txt
langchain==0.2.9
langchain-openai==0.1.6
langchain-chroma==0.1.0
chromadb==0.4.24
tiktoken>=0.4.0
```

#### 4. `index_metadata.json` の追加（オプション）

```json
{
  "model": "text-embedding-3-small",
  "dimensions": 1536,
  "created_by": "author",
  "created_at": "2025-06-21"
}
```

#### 5. README.md への記述（抜粋）

```md
## 初期セットアップ

```bash  
git clone <this-repo>  
cp .env.example .env  
uvicorn rag_api.app:app --reload  
```

> ※ `code_index/` が含まれているため、初回インデックス作成は不要です。
```

### 👥 利用者（cloneする側）の手順

```bash
git clone <this-repo>
cp .env.example .env
# APIキーやREPO_PATHを自分の環境に合わせて修正
uvicorn rag_api.app:app --reload
```

### ⚠ 注意点

| 項目                    | 内容                                            |
| ----------------------- | ----------------------------------------------- |
| モデルの違い            | `model` や `dimensions` が異なると利用不可                          |
| バージョン不一致        | Chroma や LangChain の互換性に注意              |
| インデックス未push      | `code_index/` がなければエラーになる                        |
| LFS推奨                 | サイズが大きくなる場合は Git LFS を使う         |

### 💡 補足: Git LFS の使い方

```bash
git lfs install
git lfs track "code_index/**"
git add .gitattributes
```

以上の手順に従えば、再インデックス不要でチームメンバーが即座にRAGを活用できます。

## 13. コントリビューションガイド (Contribution)
1. Fork & Clone後、`feature/xxx`ブランチを作成  
2. 単体テスト: `pytest tests/`  
3. Linter: `flake8`  
4. PR時は概要と動作確認手順を明示

## 14. 参考資料リンク集 (References)
- [ChromaDB ドキュメント](https://docs.trychroma.com/)  
- [OpenAI API リファレンス](https://platform.openai.com/docs)  
- [LangChain ドキュメント](https://langchain.readthedocs.io/)

---

**Optional**
- バージョン表: `requirements.txt` 参照
- VSCode Launch設定: `.vscode/launch.json` にスニペットを追加
- PowerShell スニペット: `scripts/launch.ps1`<|MERGE_RESOLUTION|>--- conflicted
+++ resolved
@@ -136,24 +136,19 @@
 | メソッド | パス           | 説明                      |
 | -------- | -------------- | ------------------------- |
 | POST     | `/ask`       | RAGクエリ実行            |
+| GET      | `/health`      | ヘルスチェック           |
 
 - `http://localhost:8000/docs`にアクセスするとブラウザ経由でAPI実行ができる。
 
 ### cURL 例
 ```bash
-<<<<<<< HEAD
 curl -X GET http://localhost:8000/health
 ```
 ```bash
-curl -X POST http://localhost:8000/query \
-     -H 'Content-Type: application/json' \
-     -d '{"query": "関数定義の取得方法を教えて"}'
-=======
 curl -X 'POST' \
   'http://localhost:8000/ask?question=OMM.cpp%E3%81%AE%E5%87%A6%E7%90%86%E6%A6%82%E8%A6%81%E3%82%92%E6%95%99%E3%81%88%E3%81%A6' \
   -H 'accept: application/json' \
   -d ''
->>>>>>> 7c1a5f43
 ```
 
 ### リクエスト/レスポンス例
